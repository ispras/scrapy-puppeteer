--- conflicted
+++ resolved
@@ -10,11 +10,8 @@
 
 from scrapypuppeteer.actions import (
     Click,
-<<<<<<< HEAD
     Compose,
-=======
     FillForm,
->>>>>>> a35eaa08
     GoBack,
     GoForward,
     GoTo,
