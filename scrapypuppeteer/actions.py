<<<<<<< HEAD
from abc import abstractmethod, ABC
from typing import List, Tuple


class PuppeteerServiceAction(ABC):
    content_type = "application/json"

=======
from abc import ABC, abstractmethod


class PuppeteerServiceAction(ABC):
>>>>>>> a35eaa08
    @property
    @abstractmethod
    def endpoint(self): ...

    @abstractmethod
    def payload(self): ...


class GoTo(PuppeteerServiceAction):
    """
    Navigate page to given URL.

    :param str url: URL to navigate to. May be relative for following requests.
    :param dict navigation_options: Navigation options.
    :param dict wait_options: Options specifying wait after navigation.

    Available navigation options (see puppeteer `page.goto
    <https://pptr.dev/#?product=Puppeteer&version=v3.2.0&show=api-pagegotourl-options>`_):

    * ``timeout`` (int): Maximum navigation time in milliseconds, defaults
      to 30 seconds, pass ``0`` to disable timeout. The default value can
      be changed by using the :meth:`setDefaultNavigationTimeout` method.
    * ``waitUntil`` (str|List[str]): When to consider navigation succeeded,
      defaults to ``load``. Given a list of event strings, navigation is
      considered to be successful after all events have been fired. Events
      can be either:

      * ``load``: when ``load`` event is fired.
      * ``domcontentloaded``: when the ``DOMContentLoaded`` event is fired.
      * ``networkidle0``: when there are no more than 0 network connections
        for at least 500 ms.
      * ``networkidle2``: when there are no more than 2 network connections
        for at least 500 ms.

    Available wait options (see puppeteer `page.waitFor
    <https://pptr.dev/#?product=Puppeteer&version=v3.2.0&show=api-pagewaitforselectororfunctionortimeout-options-args>`_);

    * ``selectorOrTimeout`` (int|float|str): If it is a selector string or xpath string, wait until
        element which matches that selector appears on page. If it is a number, then it
        is treated as a timeout in milliseconds.``
    * ``options`` (dict): optional parameters to wait on selector
      * ``visible`` (bool): wait for element to be present in DOM and to be visible.
        Defaults to false.
      * ``timeout`` (int|float): maximum time to wait for in milliseconds.
        Defaults to 30000 (30 seconds). Pass 0 to disable timeout.
      * ``hidden`` (bool): wait for element to not be found in the DOM or to be hidden.
      Defaults to false.

    """

    endpoint = "goto"

    def __init__(
        self,
        url: str,
        navigation_options: dict = None,
        wait_options: dict = None,
        har_recording: bool = False,
    ):
        self.url = url
        self.navigation_options = navigation_options
        self.wait_options = wait_options
        self.har_recording = har_recording

    def payload(self):
        return {
            "url": self.url,
            "navigationOptions": self.navigation_options,
            "waitOptions": self.wait_options,
            "harRecording": self.har_recording,
        }


class GoForward(PuppeteerServiceAction):
    """
    Navigate to the next page in history.

    :param dict navigation_options: Navigation options, same as GoTo action.
    :param dict wait_options: Options specifying wait after navigation, same as GoTo action.

    """

    endpoint = "forward"

    def __init__(self, navigation_options: dict = None, wait_options: dict = None):
        self.navigation_options = navigation_options
        self.wait_options = wait_options

    def payload(self):
        return {
            "navigationOptions": self.navigation_options,
            "waitOptions": self.wait_options,
        }


class GoBack(PuppeteerServiceAction):
    """
    Navigate to the previous page in history.

    :param dict navigation_options: Navigation options, same as GoTo action.
    :param dict wait_options: Options specifying wait after navigation, same as GoTo action.

    """

    endpoint = "back"

    def __init__(self, navigation_options: dict = None, wait_options: dict = None):
        self.navigation_options = navigation_options
        self.wait_options = wait_options

    def payload(self):
        return {
            "navigationOptions": self.navigation_options,
            "waitOptions": self.wait_options,
        }


class Click(PuppeteerServiceAction):
    """
    Click element which matches ``selector``.

    :param str selector: Specifies element to click.
    :param dict click_options: Optional parameters for click.
    :param dict wait_options: Options specifying wait after click, same as GoTo action.
    :param dict navigation_options: Navigation options to be used if click results in navigation to
        other page, same as GoTo action.


    Available click options (see puppeteer `page.click
    <https://pptr.dev/#?product=Puppeteer&version=v3.2.0&show=api-pageclickselector-options>`_):

    * ``button`` (str): ``left``, ``right``, or ``middle``, defaults to
      ``left``.
    * ``clickCount`` (int): defaults to 1.
    * ``delay`` (int|float): Time to wait between ``mousedown`` and
      ``mouseup`` in milliseconds. defaults to 0.

    Response for this action contains page state after click and wait.

    """

    endpoint = "click"

    def __init__(
        self,
        selector: str,
        click_options: dict = None,
        wait_options: dict = None,
        navigation_options: dict = None,
    ):
        self.selector = selector
        self.click_options = click_options
        self.wait_options = wait_options
        self.navigation_options = navigation_options

    def payload(self):
        return {
            "selector": self.selector,
            "clickOptions": self.click_options,
            "waitOptions": self.wait_options,
            "navigationOptions": self.navigation_options,
        }


class Scroll(PuppeteerServiceAction):
    """
    Scroll page down or for specific element.

    :param str selector: If provided, scroll this element into view, otherwise scroll down by window
        height.
    :param dict wait_options: Same as in GoTo and Click actions.

    Response for this action contains page state after scroll and wait.

    """

    endpoint = "scroll"

    def __init__(self, selector: str = None, wait_options: dict = None):
        self.selector = selector
        self.wait_options = wait_options

    def payload(self):
        return {"selector": self.selector, "waitOptions": self.wait_options}


class Screenshot(PuppeteerServiceAction):
    """
    Take a screenshot.

    Available options (see puppeteer `page.screenshot
    <https://pptr.dev/#?product=Puppeteer&version=v3.2.0&show=api-pagescreenshotoptions>`_)

    * ``type`` (str): Specify screenshot type, can be either ``jpeg`` or
      ``png``. Defaults to ``png``.
    * ``quality`` (int): The quality of the image, between 0-100. Not
      applicable to ``png`` image.
    * ``fullPage`` (bool): When true, take a screenshot of the full
      scrollable page. Defaults to ``False``.
    * ``clip`` (dict): An object which specifies clipping region of the
      page. This option should have the following fields:

      * ``x`` (int): x-coordinate of top-left corner of clip area.
      * ``y`` (int): y-coordinate of top-left corner of clip area.
      * ``width`` (int): width of clipping area.
      * ``height`` (int): height of clipping area.

    * ``omitBackground`` (bool): Hide default white background and allow
      capturing screenshot with transparency.

    Response for this action contains screenshot image in base64 encoding.

    """

    endpoint = "screenshot"

    def __init__(self, options: dict = None, **kwargs):
        self.options = options or {}
        self.options.update(kwargs)

    def payload(self):
        return {"options": self.options}


class Har(PuppeteerServiceAction):
    """
    The `Har` action is used to capture and retrieve the HTTP Archive (HAR) file,
    which contains detailed information about network requests and responses
    made during the session.

    This action is called without any arguments. To generate the HAR file,
    you must pass the `har_recording=True` argument to `PuppeteerRequest`
    when initiating the request.
    """

    endpoint = "har"

    def payload(self):
        return {}


class FillForm(PuppeteerServiceAction):
    """
    Fill out and submit forms on a webpage.

    Available options:

    * ``input_mapping`` (dict): A dictionary where each key is a CSS selector, and
    each value is another dictionary containing details about the input for that element.
    Each entry in the dictionary should follow this structure:

    * ``selector`` (str): The CSS selector for the input element (used as the key).
    * ``value`` (str): The text to be inputted into the element.
    * ``delay`` (int, optional): A delay (in milliseconds) between each keystroke
        when inputting the text. Defaults to 0 if not provided.

    * ``submit_button`` (str, optional): The CSS selector for the form's submit button.
    If provided, the button will be clicked after filling in the form.
    """

    endpoint = "fill_form"

    def __init__(self, input_mapping: dict, submit_button: str = None):
        self.input_mapping = input_mapping
        self.submit_button = submit_button

    def payload(self):
        return {"inputMapping": self.input_mapping, "submitButton": self.submit_button}


class RecaptchaSolver(PuppeteerServiceAction):
    """
    Tries to solve recaptcha on the page.
    First it tries to find recaptcha. If it couldn't find a recaptcha nothing
    will happen to your 2captcha balance.
    Then it solves recaptcha with 2captcha service and inserts the special code
    into the page automatically.
    Note that it does not click buttons like "submit buttons".

    Params:
        solve_recaptcha - bool = True: enables automatic solving of recaptcha on the page if found.
            If false is provided recaptcha will still be detected on the page but not solved.
            You can get info about found recaptchas via return value.
        close_on_empty - bool = False: whether to close page or not if there was no captcha on the page.

    Response for this action is PuppeteerJsonResponse. You can get the return values
    via self.data['recaptcha_data'].
    You can visit
    https://github.com/berstend/puppeteer-extra/tree/master/packages/puppeteer-extra-plugin-recaptcha#result-object
    to get information about return value.
    """

    endpoint = "recaptcha_solver"

    def __init__(
        self, solve_recaptcha: bool = True, close_on_empty: bool = False, **kwargs
    ):
        self.solve_recaptcha = solve_recaptcha
        self.close_on_empty = close_on_empty

    def payload(self):
        return {
            "solve_recaptcha": self.solve_recaptcha,
            "close_on_empty": self.close_on_empty,
        }


class CustomJsAction(PuppeteerServiceAction):
    """
    Evaluate custom JavaScript function on page.

    :param str js_action: JavaScript function.

    Expected signature: ``async function action(page, request)``.

    JavaScript function should not return object with attributes
    of ``scrapypuppeteer.PuppeteerJsonResponse``.
    Otherwise, undefined behaviour is possible.

    Response for this action contains result of the function.

    """

    endpoint = "action"
    content_type = "application/javascript"

    def __init__(self, js_action: str):
        self.js_action = js_action

    def payload(self):
        return self.js_action


class Compose(PuppeteerServiceAction):
    """
    Compose several scrapy-puppeteer actions into one action and send it to the service.

    Response for this action is PuppeteerResponse to last action in a sequence.

    """

    endpoint = "compose"

    def __init__(self, *actions: PuppeteerServiceAction):
        self.actions = self.__flatten(actions)

    @staticmethod
    def __flatten(
        actions: Tuple[PuppeteerServiceAction, ...]
    ) -> List[PuppeteerServiceAction]:
        flatten_actions = []
        for action in actions:
            if isinstance(action, Compose):
                flatten_actions.extend(action.actions)
            else:
                flatten_actions.append(action)
        return flatten_actions

    def payload(self):
        return {
            "actions": [
                {"endpoint": action.endpoint, "body": action.payload()}
                for action in self.actions
            ]
        }<|MERGE_RESOLUTION|>--- conflicted
+++ resolved
@@ -1,17 +1,10 @@
-<<<<<<< HEAD
-from abc import abstractmethod, ABC
+from abc import ABC, abstractmethod
 from typing import List, Tuple
 
 
 class PuppeteerServiceAction(ABC):
     content_type = "application/json"
 
-=======
-from abc import ABC, abstractmethod
-
-
-class PuppeteerServiceAction(ABC):
->>>>>>> a35eaa08
     @property
     @abstractmethod
     def endpoint(self): ...
